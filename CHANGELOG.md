# Change Log

All notable changes to this project will be documented in this file.

The format is based on [Keep a Changelog](http://keepachangelog.com/)
and this project adheres to [Semantic Versioning](http://semver.org/).

## [Unreleased]

### Added

### Changed
<<<<<<< HEAD
- Swap PWM channel arguments to references
=======

## [v1.0.0-alpha.4] - 2020-11-11

### Fixed
- Support for I2C addressing modes in `Transactional` I2C traits.
>>>>>>> eae6c995

## [v1.0.0-alpha.3] - 2020-11-04

### Added
- `Transactional` SPI interface for executing groups of SPI transactions.
- `Transactional` I2C interface for executing groups of I2C transactions.

### Changed


## [v1.0.0-alpha.2] - 2020-10-16

*** This is (also) an alpha release with breaking changes (sorry) ***

### Added
- 10-bit addressing mode for I2C traits.
- `try_set_state` method for `OutputPin` using an input `PinState` value.

### Changed

- I2C addressing modes are now selected via an `AddressMode` type parameter.
  The trait features implementations for marker types `SevenBitAddress` and
  `TenBitAddress`. `SevenBitAddress` is the default mode so this is not a
  breaking change.
- The method `try_write` from the trait `blocking::i2c::WriteIter` trait
  has been renamed `try_write_iter` for consistency.
- Updated `nb` dependency to version `1`.
- The watchdog API now uses move semantics. See [PR](https://github.com/rust-embedded/embedded-hal/pull/222).
- The ADC `Channel` trait now uses a stateful method to get the IDs.

## [v1.0.0-alpha.1] - 2020-06-16

*** This is an alpha release with breaking changes (sorry) ***

### Added
- A nonblocking trait for interfacing with random number generation hardware.

### Changed
- All traits have been marked as proven (`unproven` feature has been removed).
- All trait methods have been made fallible.
- All trait methods have been renamed `try_*` (i.e. `try_send`) for consistency.
- The `Capture`, `Pwm`, `PwmPin` and `Qei` traits have been moved into their own
  `capture`, `pwm` and `qei` modules for consistency.
- Void has been replaced with `core::convert::Infallible` which should be used
  in trait implementations where methods cannot fail.
- A new [process](https://github.com/rust-embedded/embedded-hal#how-to-add-a-new-trait)
  has been adopted for the addition of traits to the embedded-hal.
- The ADC `Channel` trait now uses a constant to represent the IDs.
- The minimum supported Rust version is 1.35 due to [this issue](https://github.com/rust-lang/rust/issues/54973).

## [v0.2.3] - 2019-05-09

### Added
- A new version of the digital `OutputPin`, `StatefulOutputPin`, `ToggleableOutputPin`
  and `InputPin` traits has been added under `digital::v2`. These traits are now
  fallible and their methods now return a `Result` type as setting an output pin
  and reading an input pin could potentially fail.
  See [here](https://github.com/rust-embedded/embedded-hal/issues/95) for more info.
- Compatibility shims between `digital::v1` and `digital::v2` traits allowing v1 traits
  to be implicitly promoted to v2, and for v2 traits to be explicitly cast to v1 wrappers.

### Changed
- The current versions of the `OutputPin`, `StatefulOutputPin`, `ToggleableOutputPin`
  and `InputPin` traits have been marked as deprecated. Please use the new versions
  included in `digital::v2`.
  See [here](https://github.com/rust-embedded/embedded-hal/issues/95) for more info.


## [v0.2.2] - 2018-11-03

### Added

- Added the Rust Code of Conduct to this repository
- The first ADC-related trait. This is a simple trait for one-shot conversions.
- Iterator-based blocking write and write+read traits have been added to I2C and SPI.
- New helper constants for SPI modes.
- A new trait for a cancellable countdown.
- New traits for watchdog timer management, including startup, feeding, and stopping.

### Changed
- Updated docs to clarify I2C address bit widths and expectations.


## [v0.2.1] - 2018-05-14

### Changed

- Auto-generated documentation (docs.rs) now includes the unproven traits.

## [v0.2.0] - 2018-05-12

### Added

- A `ToggeableOutputPin` trait has been added. This trait contains a single method: `toggle` that
  can be used to toggle the state of a push-pull pin.

### Changed

- [breaking-change] The signature of `CountDown.wait` changed; it now returns `nb::Result<(),
  Void>`. Where [`Void`] is the stable alternative to the never type, `!`, provided by the stable
  [`void`] crate. Implementations of the `CountDown` trait will have to be updated to use the new
  signature. With this change this crate compiles on the stable and beta channels.

[`Void`]: https://docs.rs/void/1.0.2/void/enum.Void.html
[`void`]: https://crates.io/crates/void

- [breaking-change] the `OutputPin.is_{low,high}` methods have been moved into its own trait
  `StatefulOutputPin` and renamed to `is_set_{low,high}`.

- It has been clarified in the documentation that `OutputPin` must be implemented for push-pull
  output pins (and e.g. not for open drain output pins).

## [v0.1.3] - 2018-05-14

### Changed

- Re-export most / unchanged traits from embedded-hal v0.2.x to allow inter-operation between HAL
  implementations and drivers that are using different minor versions.

## [v0.1.2] - 2018-02-14

### Added

- Unproven `blocking::serial::*` traits

## [v0.1.1] - 2018-02-06

### Added

- Unproven `digital::InputPin` trait

## v0.1.0 - 2018-01-16

Initial release

[Unreleased]: https://github.com/rust-embedded/embedded-hal/compare/v1.0.0-alpha.4...HEAD
[v1.0.0-alpha.4]: https://github.com/rust-embedded/embedded-hal/compare/v1.0.0-alpha.3...v1.0.0-alpha.4
[v1.0.0-alpha.3]: https://github.com/rust-embedded/embedded-hal/compare/v1.0.0-alpha.2...v1.0.0-alpha.3
[v1.0.0-alpha.2]: https://github.com/rust-embedded/embedded-hal/compare/v1.0.0-alpha.1...v1.0.0-alpha.2
[v1.0.0-alpha.1]: https://github.com/rust-embedded/embedded-hal/compare/v0.2.3...v1.0.0-alpha.1
[v0.2.3]: https://github.com/rust-embedded/embedded-hal/compare/v0.2.2...v0.2.3
[v0.2.2]: https://github.com/rust-embedded/embedded-hal/compare/v0.2.1...v0.2.2
[v0.2.1]: https://github.com/rust-embedded/embedded-hal/compare/v0.2.0...v0.2.1
[v0.2.0]: https://github.com/rust-embedded/embedded-hal/compare/v0.1.2...v0.2.0
[v0.1.2]: https://github.com/rust-embedded/embedded-hal/compare/v0.1.1...v0.1.2
[v0.1.1]: https://github.com/rust-embedded/embedded-hal/compare/v0.1.0...v0.1.1<|MERGE_RESOLUTION|>--- conflicted
+++ resolved
@@ -10,15 +10,12 @@
 ### Added
 
 ### Changed
-<<<<<<< HEAD
 - Swap PWM channel arguments to references
-=======
 
 ## [v1.0.0-alpha.4] - 2020-11-11
 
 ### Fixed
 - Support for I2C addressing modes in `Transactional` I2C traits.
->>>>>>> eae6c995
 
 ## [v1.0.0-alpha.3] - 2020-11-04
 
